--- conflicted
+++ resolved
@@ -324,7 +324,6 @@
 		"    PRIMARY KEY (`id`)\n"+
 		") ENGINE = InnoDB DEFAULT CHARACTER SET = utf8mb4;\n\n"+
 		"SET foreign_key_checks=1;\n")
-<<<<<<< HEAD
 
 	// invisible index
 	testMaker(t, []any{&Foo8{}}, "SET foreign_key_checks=0;\n"+
@@ -336,7 +335,6 @@
 		"    PRIMARY KEY (`id`)\n"+
 		") ENGINE = InnoDB DEFAULT CHARACTER SET = utf8mb4;\n\n"+
 		"SET foreign_key_checks=1;\n")
-=======
 }
 
 func TestMaker_GenerateGo(t *testing.T) {
@@ -462,5 +460,4 @@
 	return err
 }
 `)
->>>>>>> 52745807
 }