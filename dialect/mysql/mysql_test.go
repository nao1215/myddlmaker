--- conflicted
+++ resolved
@@ -58,11 +58,8 @@
 		{"time", 0, "TIME"},
 		{"time.Time", 0, "DATETIME"},
 		{"mysql.NullTime", 0, "DATETIME"}, // https://godoc.org/github.com/go-sql-driver/mysql#NullTime
-<<<<<<< HEAD
+		{"sql.NullTime", 0, "DATETIME"},   // from Go 1.13
 		{"date", 0, "DATE"},
-=======
-		{"sql.NullTime", 0, "DATETIME"},   // from Go 1.13
->>>>>>> 736b7655
 		{"json.RawMessage", 0, "JSON"},
 	}
 
